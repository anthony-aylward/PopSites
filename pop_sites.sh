--- conflicted
+++ resolved
@@ -1,10 +1,6 @@
 #!/bin/bash
 # Identify population-specific SNP sites from an input set of sites.
-<<<<<<< HEAD
-opt/python/bin/python3 ~/PopSites/pop_sites.py \
-=======
-./opt/python/bin/python3 ~/PopSites/pop_sites.py \
->>>>>>> 3a9b44b0
+/opt/python/bin/python3 ~/PopSites/pop_sites.py \
 --buff 500 \
 --fdr 0.05 \
 --inpath ~/Data/test.txt \
